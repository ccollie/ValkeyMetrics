<<<<<<< HEAD
use std::any::Any;
use std::cmp::Ordering;
use std::collections::HashMap;
use std::fmt;
use std::fmt::Display;
use ahash::AHashMap;
use enquote::enquote;
use metricsql_engine::TimestampTrait;
use redis_module::{RedisError, RedisResult, RedisString};
use serde::{Deserialize, Serialize};
use crate::common::parse_timestamp;
use crate::index::RedisContext;
=======
>>>>>>> 7b24c3eb

pub trait AToAny: 'static {
    fn as_any(&self) -> &dyn Any;
}

impl<T: 'static> AToAny for T {
    fn as_any(&self) -> &dyn Any {
        self
    }
}


pub type Timestamp = metricsql_engine::prelude::Timestamp;
<<<<<<< HEAD

#[derive(Debug, Clone, PartialEq, Serialize, Deserialize)]
pub struct Label {
    pub name: String,
    pub value: String,
}

impl PartialOrd for Label {
    fn partial_cmp(&self, other: &Self) -> Option<Ordering> {
        let mut v = self.name.cmp(&other.name);
        if v == Ordering::Equal {
            v = self.value.cmp(&other.value);
        }
        Some(v)
    }
}

/// MetricLabels is collection of Label
pub struct MetricLabels(pub Vec<Label>);

impl MetricLabels {
    pub fn len(&self) -> usize {
        self.0.len()
    }

    pub fn is_empty(&self) -> bool {
        self.0.is_empty()
    }

    pub fn iter(&self) -> std::slice::Iter<Label> {
        self.0.iter()
    }

    pub fn sort(&mut self) {
        self.0.sort();
    }
}

fn quote(s: &str) -> String {
    if s.chars().count() < 2 {
        return s.to_string()
    }

    let quote = s.chars().next().unwrap();
    enquote(quote, s)
}

impl Display for MetricLabels {
    fn fmt(&self, f: &mut fmt::Formatter<'_>) -> fmt::Result {
        let estimated_size = self.0.iter().fold(0, |acc, l| acc + l.name.len() + l.value.len() + 2);
        let mut s = String::with_capacity(estimated_size);
        s.push('{');
        for (i, l) in self.0.iter().enumerate() {
            if i > 0 {
                s.push_str(", ");
            }
            s.push_str(&l.name);
            s.push('=');
            let quoted = quote(&l.value);
            s.push_str(&quoted);
            s.push(',');
        }
        write!(f, "{}", s)
    }
}


impl PartialEq<Self> for MetricLabels {
    fn eq(&self, other: &Self) -> bool {
        label_compare(&self.0, &other.0) == Ordering::Equal
    }
}

/// label_compare return negative if a is less than b, return 0 if they are the same
/// eg.
/// a=[Label{name: "a", value: "1"}],b=[Label{name: "b", value: "1"}], return -1
/// a=[Label{name: "a", value: "2"}],b=[Label{name: "a", value: "1"}], return 1
/// a=[Label{name: "a", value: "1"}],b=[Label{name: "a", value: "1"}], return 0
impl PartialOrd for MetricLabels {
    fn partial_cmp(&self, other: &Self) -> Option<Ordering> {
        Some(label_compare(&self.0, &other.0))
    }
}
fn label_compare(a: &[Label], b: &[Label]) -> Ordering {
    let mut l = a.len();
    if b.len() < l {
        l = b.len();
    }

    for (a_label, b_label) in a.iter().zip(b.iter()) {
        let mut v = a_label.partial_cmp(&b_label).map_or(Ordering::Equal, |o| o);
        if v != Ordering::Equal {
            return v;
        }
    }
    // if all labels so far were in common, the set with fewer labels comes first.
    let b_len = b.len();
    return a.len().cmp(&b_len)
}

impl From<HashMap<String, String>> for MetricLabels {
    fn from(m: HashMap<String, String>) -> Self {
        let mut labels = Vec::with_capacity(m.len());
        for (k, v) in m {
            labels.push(Label{
                name: k.to_string(),
                value: v.to_string()
            })
        }
        labels.sort();
        MetricLabels(labels)
    }
}

impl From<&AHashMap<String, String>> for MetricLabels {
    fn from(m: &AHashMap<String, String>) -> Self {
        let mut labels = Vec::with_capacity(m.len());
        for (k, v) in m {
            labels.push(Label{
                name: k.to_string(),
                value: v.to_string()
            })
        }
        labels.sort();
        MetricLabels(labels)
    }
}

impl From<AHashMap<String, String>> for MetricLabels {
    fn from(m: AHashMap<String, String>) -> Self {
        let mut labels = Vec::with_capacity(m.len());
        for (k, v) in m.into_iter() {
            labels.push(Label{
                name: k,
                value: v
            })
        }
        labels.sort();
        MetricLabels(labels)
    }
}

/// Represents a data point in time series.
#[derive(Debug, Deserialize, Serialize)]
pub struct Sample {
    /// Timestamp from epoch.
    pub(crate) timestamp: Timestamp,

    /// Value for this data point.
    pub(crate) value: f64,
}

impl Sample {
    /// Create a new DataPoint from given time and value.
    pub fn new(time: Timestamp, value: f64) -> Self {
        Sample { timestamp: time, value }
    }

    /// Get time.
    pub fn get_time(&self) -> i64 {
        self.timestamp
    }

    /// Get value.
    pub fn get_value(&self) -> f64 {
        self.value
    }
}

impl Clone for Sample {
    fn clone(&self) -> Sample {
        Sample {
            timestamp: self.get_time(),
            value: self.get_value(),
        }
    }
}

impl PartialEq for Sample {
    #[inline]
    fn eq(&self, other: &Sample) -> bool {
        // Two data points are equal if their times are equal, and their values are either equal or are NaN.

        if self.timestamp == other.timestamp {
            if self.value.is_nan() {
                return other.value.is_nan();
            } else {
                return self.value == other.value;
            }
        }
        false
    }
}

impl Eq for Sample {}

impl Ord for Sample {
    fn cmp(&self, other: &Self) -> Ordering {
        self.timestamp.cmp(&other.timestamp)
    }
}

impl PartialOrd for Sample {
    fn partial_cmp(&self, other: &Self) -> Option<Ordering> {
        Some(self.cmp(other))
    }
}
=======
pub type PooledTimestampVec = metricsql_common::pool::PooledVecI64;
pub type PooledValuesVec = metricsql_common::pool::PooledVecF64;
>>>>>>> 7b24c3eb

pub const MAX_TIMESTAMP: i64 = 253402300799;
<|MERGE_RESOLUTION|>--- conflicted
+++ resolved
@@ -1,242 +1,6 @@
-<<<<<<< HEAD
-use std::any::Any;
-use std::cmp::Ordering;
-use std::collections::HashMap;
-use std::fmt;
-use std::fmt::Display;
-use ahash::AHashMap;
-use enquote::enquote;
-use metricsql_engine::TimestampTrait;
-use redis_module::{RedisError, RedisResult, RedisString};
-use serde::{Deserialize, Serialize};
-use crate::common::parse_timestamp;
-use crate::index::RedisContext;
-=======
->>>>>>> 7b24c3eb
-
-pub trait AToAny: 'static {
-    fn as_any(&self) -> &dyn Any;
-}
-
-impl<T: 'static> AToAny for T {
-    fn as_any(&self) -> &dyn Any {
-        self
-    }
-}
-
 
 pub type Timestamp = metricsql_engine::prelude::Timestamp;
-<<<<<<< HEAD
-
-#[derive(Debug, Clone, PartialEq, Serialize, Deserialize)]
-pub struct Label {
-    pub name: String,
-    pub value: String,
-}
-
-impl PartialOrd for Label {
-    fn partial_cmp(&self, other: &Self) -> Option<Ordering> {
-        let mut v = self.name.cmp(&other.name);
-        if v == Ordering::Equal {
-            v = self.value.cmp(&other.value);
-        }
-        Some(v)
-    }
-}
-
-/// MetricLabels is collection of Label
-pub struct MetricLabels(pub Vec<Label>);
-
-impl MetricLabels {
-    pub fn len(&self) -> usize {
-        self.0.len()
-    }
-
-    pub fn is_empty(&self) -> bool {
-        self.0.is_empty()
-    }
-
-    pub fn iter(&self) -> std::slice::Iter<Label> {
-        self.0.iter()
-    }
-
-    pub fn sort(&mut self) {
-        self.0.sort();
-    }
-}
-
-fn quote(s: &str) -> String {
-    if s.chars().count() < 2 {
-        return s.to_string()
-    }
-
-    let quote = s.chars().next().unwrap();
-    enquote(quote, s)
-}
-
-impl Display for MetricLabels {
-    fn fmt(&self, f: &mut fmt::Formatter<'_>) -> fmt::Result {
-        let estimated_size = self.0.iter().fold(0, |acc, l| acc + l.name.len() + l.value.len() + 2);
-        let mut s = String::with_capacity(estimated_size);
-        s.push('{');
-        for (i, l) in self.0.iter().enumerate() {
-            if i > 0 {
-                s.push_str(", ");
-            }
-            s.push_str(&l.name);
-            s.push('=');
-            let quoted = quote(&l.value);
-            s.push_str(&quoted);
-            s.push(',');
-        }
-        write!(f, "{}", s)
-    }
-}
-
-
-impl PartialEq<Self> for MetricLabels {
-    fn eq(&self, other: &Self) -> bool {
-        label_compare(&self.0, &other.0) == Ordering::Equal
-    }
-}
-
-/// label_compare return negative if a is less than b, return 0 if they are the same
-/// eg.
-/// a=[Label{name: "a", value: "1"}],b=[Label{name: "b", value: "1"}], return -1
-/// a=[Label{name: "a", value: "2"}],b=[Label{name: "a", value: "1"}], return 1
-/// a=[Label{name: "a", value: "1"}],b=[Label{name: "a", value: "1"}], return 0
-impl PartialOrd for MetricLabels {
-    fn partial_cmp(&self, other: &Self) -> Option<Ordering> {
-        Some(label_compare(&self.0, &other.0))
-    }
-}
-fn label_compare(a: &[Label], b: &[Label]) -> Ordering {
-    let mut l = a.len();
-    if b.len() < l {
-        l = b.len();
-    }
-
-    for (a_label, b_label) in a.iter().zip(b.iter()) {
-        let mut v = a_label.partial_cmp(&b_label).map_or(Ordering::Equal, |o| o);
-        if v != Ordering::Equal {
-            return v;
-        }
-    }
-    // if all labels so far were in common, the set with fewer labels comes first.
-    let b_len = b.len();
-    return a.len().cmp(&b_len)
-}
-
-impl From<HashMap<String, String>> for MetricLabels {
-    fn from(m: HashMap<String, String>) -> Self {
-        let mut labels = Vec::with_capacity(m.len());
-        for (k, v) in m {
-            labels.push(Label{
-                name: k.to_string(),
-                value: v.to_string()
-            })
-        }
-        labels.sort();
-        MetricLabels(labels)
-    }
-}
-
-impl From<&AHashMap<String, String>> for MetricLabels {
-    fn from(m: &AHashMap<String, String>) -> Self {
-        let mut labels = Vec::with_capacity(m.len());
-        for (k, v) in m {
-            labels.push(Label{
-                name: k.to_string(),
-                value: v.to_string()
-            })
-        }
-        labels.sort();
-        MetricLabels(labels)
-    }
-}
-
-impl From<AHashMap<String, String>> for MetricLabels {
-    fn from(m: AHashMap<String, String>) -> Self {
-        let mut labels = Vec::with_capacity(m.len());
-        for (k, v) in m.into_iter() {
-            labels.push(Label{
-                name: k,
-                value: v
-            })
-        }
-        labels.sort();
-        MetricLabels(labels)
-    }
-}
-
-/// Represents a data point in time series.
-#[derive(Debug, Deserialize, Serialize)]
-pub struct Sample {
-    /// Timestamp from epoch.
-    pub(crate) timestamp: Timestamp,
-
-    /// Value for this data point.
-    pub(crate) value: f64,
-}
-
-impl Sample {
-    /// Create a new DataPoint from given time and value.
-    pub fn new(time: Timestamp, value: f64) -> Self {
-        Sample { timestamp: time, value }
-    }
-
-    /// Get time.
-    pub fn get_time(&self) -> i64 {
-        self.timestamp
-    }
-
-    /// Get value.
-    pub fn get_value(&self) -> f64 {
-        self.value
-    }
-}
-
-impl Clone for Sample {
-    fn clone(&self) -> Sample {
-        Sample {
-            timestamp: self.get_time(),
-            value: self.get_value(),
-        }
-    }
-}
-
-impl PartialEq for Sample {
-    #[inline]
-    fn eq(&self, other: &Sample) -> bool {
-        // Two data points are equal if their times are equal, and their values are either equal or are NaN.
-
-        if self.timestamp == other.timestamp {
-            if self.value.is_nan() {
-                return other.value.is_nan();
-            } else {
-                return self.value == other.value;
-            }
-        }
-        false
-    }
-}
-
-impl Eq for Sample {}
-
-impl Ord for Sample {
-    fn cmp(&self, other: &Self) -> Ordering {
-        self.timestamp.cmp(&other.timestamp)
-    }
-}
-
-impl PartialOrd for Sample {
-    fn partial_cmp(&self, other: &Self) -> Option<Ordering> {
-        Some(self.cmp(other))
-    }
-}
-=======
 pub type PooledTimestampVec = metricsql_common::pool::PooledVecI64;
 pub type PooledValuesVec = metricsql_common::pool::PooledVecF64;
->>>>>>> 7b24c3eb
 
 pub const MAX_TIMESTAMP: i64 = 253402300799;
