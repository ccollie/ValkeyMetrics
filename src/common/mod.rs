mod bytes_util;
mod time;
pub mod types;
pub mod regex_util;
pub mod humanize;
mod utils;
<<<<<<< HEAD
mod parse;
pub mod constants;
=======
>>>>>>> 7b24c3eb

use std::sync::OnceLock;
use regex::Regex;

pub use utils::*;
<<<<<<< HEAD
pub use parse::*;
pub use bytes_util::*;
=======

>>>>>>> 7b24c3eb

// todo: move elsewhere
pub static METRIC_NAME_LABEL: &str = "__name__";
pub static METRIC_NAME_RE: OnceLock<Regex> = OnceLock::new();

pub fn get_metric_name_regex() -> &'static str {
    METRIC_NAME_RE.get_or_init(|| {
        Regex::new(r"^[a-zA-Z_:][a-zA-Z0-9_:]*$").unwrap()
    }).as_str()
}<|MERGE_RESOLUTION|>--- conflicted
+++ resolved
@@ -2,24 +2,14 @@
 mod time;
 pub mod types;
 pub mod regex_util;
-pub mod humanize;
+mod humanize;
 mod utils;
-<<<<<<< HEAD
-mod parse;
-pub mod constants;
-=======
->>>>>>> 7b24c3eb
 
 use std::sync::OnceLock;
 use regex::Regex;
+pub use humanize::*;
+pub use utils::*;
 
-pub use utils::*;
-<<<<<<< HEAD
-pub use parse::*;
-pub use bytes_util::*;
-=======
-
->>>>>>> 7b24c3eb
 
 // todo: move elsewhere
 pub static METRIC_NAME_LABEL: &str = "__name__";
