--- conflicted
+++ resolved
@@ -1,16 +1,12 @@
 use redis_module::{Context, NextArg, RedisError, RedisResult, RedisString, RedisValue};
-<<<<<<< HEAD
-use crate::module::{get_series_mut, parse_timestamp_arg};
-=======
 use crate::module::{get_timeseries_mut, parse_timestamp_arg};
->>>>>>> 7b24c3eb
 
 pub fn del_range(ctx: &Context, args: Vec<RedisString>) -> RedisResult {
     let mut args = args.into_iter().skip(1);
     let key = args.next_arg()?;
 
     // Safety: we just checked that the key exists
-    let series = get_series_mut(ctx, &key, true)?.unwrap();
+    let series = get_timeseries_mut(ctx, &key, true)?.unwrap();
 
     let from = parse_timestamp_arg( args.next_str()?, "startTimestamp")?;
     let to = parse_timestamp_arg( args.next_str()?, "endTimestamp")?;
