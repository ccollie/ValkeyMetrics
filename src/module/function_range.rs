use std::iter::Skip;
use std::time::Duration;
use std::vec::IntoIter;
use redis_module::{Context, NextArg, RedisError, RedisResult, RedisString, RedisValue};
<<<<<<< HEAD
use crate::module::{get_timeseries, parse_timestamp_arg};
use crate::module::result::sample_to_result;
=======
use crate::aggregators::Aggregator;
use crate::arg_parse::{parse_duration_arg, parse_integer_arg, parse_number_with_unit, parse_timestamp};
use crate::common::types::Timestamp;
use crate::error::TsdbResult;
use crate::module::{get_timeseries_mut, parse_timestamp_arg};
use crate::module::result::sample_to_result;
use crate::storage::{RangeFilter, ValueFilter};


const CMD_ARG_FILTER_BY_VALUE: &str = "FILTER_BY_VALUE";
const CMD_ARG_FILTER_BY_TS: &str = "FILTER_BY_TS";
const  CMD_ARG_ALIGN: &str = "ALIGN";
const CMD_ARG_COUNT: &str = "COUNT";
const CMD_ARG_EMPTY: &str = "EMPTY";
const CMD_ARG_AGGREGATION: &str = "AGGREGATION";
const CMD_ARG_BUCKET_TIMESTAMP: &str = "BUCKETTIMESTAMP";
const MAX_TS_VALUES_FILTER: usize = 25;

#[derive(Debug, Default, PartialEq, Clone, Copy)]
pub enum RangeAlignment {
    #[default]
    Default,
    Start,
    End,
    Timestamp(Timestamp),
}

#[derive(Debug, Default, PartialEq, Clone, Copy)]
pub enum BucketTimestampOutput {
    #[default]
    Start,
    End,
    Mid
}

impl TryFrom<&str> for BucketTimestampOutput {
    type Error = RedisError;
    fn try_from(value: &str) -> Result<Self, Self::Error> {
        if value.len() == 1 {
            let c = value.chars().next().unwrap();
            match c {
                '-' => return Ok(BucketTimestampOutput::Start),
                '+' => return Ok(BucketTimestampOutput::End),
                _ => {}
            }
        }
        match value {
            value if value.eq_ignore_ascii_case("start") => return Ok(BucketTimestampOutput::Start),
            value if value.eq_ignore_ascii_case("end") => return Ok(BucketTimestampOutput::End),
            value if value.eq_ignore_ascii_case("mid") => return Ok(BucketTimestampOutput::Mid),
            _ => {}
        }
        return Err(RedisError::Str("TSDB: invalid BUCKETTIMESTAMP parameter"))
    }
}

impl TryFrom<&RedisString> for BucketTimestampOutput {
    type Error = RedisError;
    fn try_from(value: &RedisString) -> Result<Self, Self::Error> {
        value.to_string_lossy().as_str().try_into()
    }
}

#[derive(Debug, Clone)]
pub struct AggregationOptions {
    pub aggregator: Aggregator,
    pub align: Option<RangeAlignment>,
    pub bucket_duration: Duration,
    pub timestamp_output: BucketTimestampOutput,
    pub empty: bool
}

#[derive(Debug, Default, Clone)]
pub struct RangeOptions {
    pub start: Timestamp,
    pub end: Timestamp,
    pub count: Option<usize>,
    pub aggregation: Option<AggregationOptions>,
    pub filter: Option<RangeFilter>,
}

impl RangeOptions {
    pub fn new(start: Timestamp, end: Timestamp) -> Self {
        Self {
            start,
            end,
            ..Default::default()
        }
    }

    pub fn set_value_range(&mut self, start: f64, end: f64) -> TsdbResult<()> {
        let mut filter = self.filter.clone().unwrap_or_default();
        filter.value = Some(ValueFilter::new(start, end)?);
        self.filter = Some(filter);
        Ok(())
    }

    pub fn set_valid_timestamps(&mut self, timestamps: Vec<Timestamp>) {
        let mut filter = self.filter.clone().unwrap_or_default();
        filter.timestamps = Some(timestamps);
        self.filter = Some(filter);
    }
}
>>>>>>> 7b24c3eb

pub fn range(ctx: &Context, args: Vec<RedisString>) -> RedisResult {
    let mut args = args.into_iter().skip(1);

    let key = args.next_arg()?;

    // Safety: passing 'true' as the third parameter ensures the key exists
    let series = get_timeseries_mut(ctx, &key, true)?.unwrap();

    let from = parse_timestamp_arg(args.next_str()?, "startTimestamp")?;
    let to = parse_timestamp_arg(args.next_str()?, "endTimestamp")?;

    args.done()?;

    let start = from.to_timestamp();
    let end = to.to_timestamp();

    if start > end {
        return Err(RedisError::Str("ERR invalid range"));
    }

    let samples = series.get_range(start, end)
        .map_err(|e| {
<<<<<<< HEAD
            ctx.log_warning(&*format!("ERR fetching range {:?}", e));
=======
            // todo: log error
            ctx.log_warning(format!("ERR fetching range {:?}", e).as_str());
>>>>>>> 7b24c3eb
            RedisError::Str("ERR fetching range")
        })?;

    let result = samples.iter().map(|s| sample_to_result(s.timestamp, s.value)).collect();
    Ok(RedisValue::Array(result))
}

pub fn parse_range_options(args: &mut Skip<IntoIter<RedisString>>) -> RedisResult<RangeOptions> {
    let mut options = RangeOptions::default();
    while let Ok(arg) = args.next_str() {
        match arg {
            arg if arg.eq_ignore_ascii_case(CMD_ARG_FILTER_BY_VALUE) => {
                let min = parse_number_with_unit(args.next_str()?)
                    .map_err(|_| RedisError::Str("TSDB: cannot parse filter min parameter"))?;
                let max = parse_number_with_unit(args.next_str()?)
                    .map_err(|_| RedisError::Str("TSDB: cannot parse filter max parameter"))?;
                options.set_value_range(min, max)?;
            }
            arg if arg.eq_ignore_ascii_case(CMD_ARG_FILTER_BY_TS) => {
                options.set_valid_timestamps(parse_timestamp_filter(args)?);
            }
            arg if arg.eq_ignore_ascii_case(CMD_ARG_AGGREGATION) => {
                options.aggregation = Some(parse_aggregation_args(args)?);
            }
            arg if arg.eq_ignore_ascii_case(CMD_ARG_COUNT) => {
                let next = args.next_arg()?;
                let count = parse_integer_arg(&next, CMD_ARG_COUNT, false)
                    .map_err(|_| RedisError::Str("TSDB: COUNT must be a positive integer"))?;
                options.count = Some(count as usize);
            }
            _ => {}
        }
    }
    Ok(options)
}

fn parse_alignment(align: &str) -> RedisResult<RangeAlignment> {
    let alignment = match align {
        arg if arg.eq_ignore_ascii_case("start") => RangeAlignment::Start,
        arg if arg.eq_ignore_ascii_case("end") => RangeAlignment::End,
        arg if arg.len() == 1 => {
            let c = arg.chars().next().unwrap();
            match c {
                '-' => RangeAlignment::Start,
                '+' => RangeAlignment::End,
                _ => return Err(RedisError::Str("TSDB: unknown ALIGN parameter")),
            }
        }
        _ => {
            let timestamp = parse_timestamp(align)
                .map_err(|_| RedisError::Str("TSDB: unknown ALIGN parameter"))?;
            RangeAlignment::Timestamp(timestamp)
        }
    };
    Ok(alignment)
}

fn is_range_command_keyword(arg: &str) -> bool {
    match arg {
        arg if arg.eq_ignore_ascii_case(CMD_ARG_ALIGN) => true,
        arg if arg.eq_ignore_ascii_case(CMD_ARG_COUNT) => true,
        arg if arg.eq_ignore_ascii_case(CMD_ARG_AGGREGATION) => true,
        arg if arg.eq_ignore_ascii_case(CMD_ARG_BUCKET_TIMESTAMP) => true,
        arg if arg.eq_ignore_ascii_case(CMD_ARG_FILTER_BY_TS) => true,
        arg if arg.eq_ignore_ascii_case(CMD_ARG_FILTER_BY_VALUE) => true,
        _ => false,
    }
}

fn parse_timestamp_filter(args: &mut Skip<IntoIter<RedisString>>) -> RedisResult<Vec<Timestamp>> {
    let mut values: Vec<Timestamp> = Vec::new();
    while let Ok(arg) = args.next_str() {
        if is_range_command_keyword(arg) {
            break;
        }
        if let Ok(timestamp) = parse_timestamp(&arg) {
            values.push(timestamp);
        } else  {
            return Err(RedisError::Str("TSDB: cannot parse timestamp"));
        }
        if values.len() == MAX_TS_VALUES_FILTER {
            break
        }
    }
    if values.is_empty() {
        return Err(RedisError::Str("TSDB: FILTER_BY_TS one or more arguments are missing"));
    }
    values.sort();
    values.dedup();
    return Ok(values);
}


pub fn parse_aggregation_args(args: &mut Skip<IntoIter<RedisString>>) -> RedisResult<AggregationOptions> {
    // AGGREGATION token already seen
    let agg_str = args.next_str()
        .map_err(|_e| RedisError::Str("TSDB: Error parsing AGGREGATION"))?;
    let aggregator = Aggregator::try_from(agg_str)?;
    let bucket_duration = parse_duration_arg(&args.next_arg()?)
        .map_err(|_e| RedisError::Str("Error parsing bucketDuration"))?;

    let mut aggr: AggregationOptions = AggregationOptions {
        aggregator,
        align: None,
        bucket_duration,
        timestamp_output: BucketTimestampOutput::Start,
        empty: false,
    };
    let mut arg_count: usize = 0;

    while let Ok(arg) = args.next_str() {
        match arg {
            arg if arg.eq_ignore_ascii_case(CMD_ARG_ALIGN) => {
                let next = args.next_str()?;
                arg_count += 1;
                aggr.align = Some(parse_alignment(next)?);
            }
            arg if arg.eq_ignore_ascii_case(CMD_ARG_EMPTY) => {
                aggr.empty = true;
                arg_count += 1;
            }
            arg if arg.eq_ignore_ascii_case(CMD_ARG_BUCKET_TIMESTAMP) => {
                let next = args.next_str()?;
                arg_count += 1;
                aggr.timestamp_output = BucketTimestampOutput::try_from(next)?;
            }
            _ => {
                return Err(RedisError::Str("TSDB: unknown AGGREGATION option"))
            }
        }
        if arg_count == 3 {
            break;
        }
    }


    Ok(aggr)
}

fn get_arg_keyword_position(args: &Vec<RedisString>, arg: &str, requires_param: bool) -> RedisResult<Option<usize>> {
    let needle = arg.as_bytes();
    if let Some(pos) = args.iter().position(|probe| probe.as_slice() == needle) {
        if requires_param && pos + 1 >= args.len() {
            return Err(RedisError::WrongArity);
        }
        return Ok(Some(pos));
    }
    Ok(None)
}<|MERGE_RESOLUTION|>--- conflicted
+++ resolved
@@ -2,10 +2,6 @@
 use std::time::Duration;
 use std::vec::IntoIter;
 use redis_module::{Context, NextArg, RedisError, RedisResult, RedisString, RedisValue};
-<<<<<<< HEAD
-use crate::module::{get_timeseries, parse_timestamp_arg};
-use crate::module::result::sample_to_result;
-=======
 use crate::aggregators::Aggregator;
 use crate::arg_parse::{parse_duration_arg, parse_integer_arg, parse_number_with_unit, parse_timestamp};
 use crate::common::types::Timestamp;
@@ -109,7 +105,6 @@
         self.filter = Some(filter);
     }
 }
->>>>>>> 7b24c3eb
 
 pub fn range(ctx: &Context, args: Vec<RedisString>) -> RedisResult {
     let mut args = args.into_iter().skip(1);
@@ -133,12 +128,8 @@
 
     let samples = series.get_range(start, end)
         .map_err(|e| {
-<<<<<<< HEAD
-            ctx.log_warning(&*format!("ERR fetching range {:?}", e));
-=======
             // todo: log error
             ctx.log_warning(format!("ERR fetching range {:?}", e).as_str());
->>>>>>> 7b24c3eb
             RedisError::Str("ERR fetching range")
         })?;
 
